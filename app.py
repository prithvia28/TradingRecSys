--- conflicted
+++ resolved
@@ -6,7 +6,6 @@
 from plotly.subplots import make_subplots
 from datetime import datetime, timedelta
 import yfinance as yf
-
 
 # Import custom modules
 from market_data import get_market_data, get_stock_data
@@ -51,54 +50,6 @@
     
     return total_value
 
-<<<<<<< HEAD
-# Portfolio management function
-def manage_portfolio(symbol, recommendation_action, current_price=None):
-    """
-    Adjust portfolio based on trading recommendations.
-    :param symbol: Stock symbol to trade
-    :param recommendation_action: Buy/Sell recommendation
-    :param current_price: Current price of the stock
-    """
-    try:
-        # Use current price if provided, otherwise get from yfinance
-        if current_price is None:
-            current_price = yf.Ticker(symbol).history(period="1d")['Close'].iloc[-1]
-            
-        # Initialize the symbol in portfolio if it doesn't exist
-        if symbol not in st.session_state.portfolio:
-            st.session_state.portfolio[symbol] = {
-                'shares': 0,
-                'avg_price': current_price,
-                'value': 0,
-                'profit_loss': 0,
-                'profit_loss_pct': 0
-            }
-            
-        portfolio_item = st.session_state.portfolio[symbol]
-        
-        # Make trading decisions
-        if recommendation_action == "Buy":
-            new_shares = 10  # Buy 10 shares
-            portfolio_item['shares'] += new_shares
-            # Update average price
-            total_cost = (portfolio_item['avg_price'] * (portfolio_item['shares'] - new_shares)) + (current_price * new_shares)
-            portfolio_item['avg_price'] = total_cost / portfolio_item['shares'] if portfolio_item['shares'] > 0 else current_price
-            
-        elif recommendation_action == "Sell" and portfolio_item['shares'] >= 5:
-            portfolio_item['shares'] -= 5  # Sell 5 shares
-            
-        # Update values
-        portfolio_item['current_price'] = current_price
-        portfolio_item['value'] = portfolio_item['shares'] * current_price
-        portfolio_item['profit_loss'] = (current_price - portfolio_item['avg_price']) * portfolio_item['shares']
-        portfolio_item['profit_loss_pct'] = (current_price / portfolio_item['avg_price'] - 1) * 100 if portfolio_item['avg_price'] > 0 else 0
-        
-    except Exception as e:
-        st.error(f"Portfolio management error: {str(e)}")
-
-=======
->>>>>>> 36eb5e95
 # Main content area
 with col_main:
     st.title("🚀 Trading Recommendation System")
