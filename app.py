# app.py - Improved Trading Recommendation System
import streamlit as st
import pandas as pd
import numpy as np
import plotly.graph_objects as go
from plotly.subplots import make_subplots
from datetime import datetime, timedelta
import yfinance as yf


# Import custom modules
from market_data import get_market_data, get_stock_data
from analysis import calculate_all_indicators
from recommendation import generate_recommendation
from risk_management import risk_management
from news_updates import display_news_blocks

# Page configuration
st.set_page_config(layout="wide", page_title="Trading Recommendation System")

# Create a two-column layout with portfolio on the right
col_main, col_portfolio = st.columns([3, 1])

# Initialize session state for portfolio if it doesn't exist
if 'portfolio' not in st.session_state:
    st.session_state.portfolio = {
        'AAPL': {'shares': 10, 'avg_price': 170.50, 'value': 0},
        'MSFT': {'shares': 5, 'avg_price': 325.20, 'value': 0},
        'GOOG': {'shares': 3, 'avg_price': 145.75, 'value': 0}
    }

<<<<<<< HEAD
=======

>>>>>>> 55e19395

# Define portfolio management functions
def update_portfolio_values():
    """Update portfolio values with current market prices"""
    total_value = 0
    for symbol, details in st.session_state.portfolio.items():
        try:
            current_price = yf.Ticker(symbol).history(period="1d")['Close'].iloc[-1]
            details['current_price'] = current_price
            details['value'] = details['shares'] * current_price
            details['profit_loss'] = (current_price - details['avg_price']) * details['shares']
            details['profit_loss_pct'] = (current_price / details['avg_price'] - 1) * 100
            total_value += details['value']
        except Exception as e:
            st.sidebar.error(f"Error updating {symbol}: {str(e)}")
            details['current_price'] = 0
            details['value'] = 0
            details['profit_loss'] = 0
            details['profit_loss_pct'] = 0
    
    return total_value

# Portfolio management function
def manage_portfolio(symbol, recommendation_action, current_price=None):
    """
    Adjust portfolio based on trading recommendations.
    :param symbol: Stock symbol to trade
    :param recommendation_action: Buy/Sell recommendation
    :param current_price: Current price of the stock
    """
    try:
        # Use current price if provided, otherwise get from yfinance
        if current_price is None:
            current_price = yf.Ticker(symbol).history(period="1d")['Close'].iloc[-1]
            
        # Initialize the symbol in portfolio if it doesn't exist
        if symbol not in st.session_state.portfolio:
            st.session_state.portfolio[symbol] = {
                'shares': 0,
                'avg_price': current_price,
                'value': 0,
                'profit_loss': 0,
                'profit_loss_pct': 0
            }
            
        portfolio_item = st.session_state.portfolio[symbol]
        
        # Make trading decisions
        if recommendation_action == "Buy":
            new_shares = 10  # Buy 10 shares
            portfolio_item['shares'] += new_shares
            # Update average price
            total_cost = (portfolio_item['avg_price'] * (portfolio_item['shares'] - new_shares)) + (current_price * new_shares)
            portfolio_item['avg_price'] = total_cost / portfolio_item['shares'] if portfolio_item['shares'] > 0 else current_price
            
        elif recommendation_action == "Sell" and portfolio_item['shares'] >= 5:
            portfolio_item['shares'] -= 5  # Sell 5 shares
            
        # Update values
        portfolio_item['current_price'] = current_price
        portfolio_item['value'] = portfolio_item['shares'] * current_price
        portfolio_item['profit_loss'] = (current_price - portfolio_item['avg_price']) * portfolio_item['shares']
        portfolio_item['profit_loss_pct'] = (current_price / portfolio_item['avg_price'] - 1) * 100 if portfolio_item['avg_price'] > 0 else 0
        
    except Exception as e:
        st.error(f"Portfolio management error: {str(e)}")

# Main content area
with col_main:
    st.title("🚀 Trading Recommendation System")
    
    # Create a dropdown with the ability to select multiple stocks
    available_stocks = ["AAPL", "MSFT", "GOOG", "AMZN", "TSLA", "NFLX", "META", "NVDA", "AMD", "INTC", "PYPL", "DIS", "BA", "JPM", "V", "MA","FORD"]
    symbols = st.multiselect("Select Stock Symbols", available_stocks, default=["AAPL"])
    
    
    # Select the period for data
    col1, col2 = st.columns(2)
    with col1:
        period = st.selectbox("Select Period", ["1d", "5d", "1mo", "3mo", "6mo", "1y", "2y", "5y"], index=4)
    with col2:
        interval = st.selectbox("Select Interval", ["1m", "5m", "15m", "30m", "60m", "1d", "1wk", "1mo"], index=5)
        # Ensure compatible period and interval combinations
        if (interval in ["1m", "5m", "15m", "30m", "60m"]) and (period in ["1y", "2y", "5y"]):
            st.warning("Minute-level data is only available for shorter periods. Adjusting to 1mo period.")
            period = "1mo"

    if st.button("Analyze Stocks"):
        try:
            with st.spinner("Fetching market data..."):
                # Fetch market data for selected stocks
                market_data = get_market_data(symbols, period, interval)
                

            if not market_data:
                st.error("Failed to fetch market data. Please check the stock symbols and try again.")
            else:
                # Loop through selected stocks and display information for each
                for symbol, data in market_data.items():
                    # Check if stock_data exists and is not empty
                    if 'stock_data' not in data or data['stock_data'] is None or (hasattr(data['stock_data'], 'empty') and data['stock_data'].empty):
                        st.warning(f"No data available for {symbol}. Skipping.")
                        continue

                    st.subheader(f"📊 Market Data for {symbol}")
                    
                    # Add charts before tabs for better visibility
                    try:
                        # Calculate indicators first - this is important to have indicators ready for charts
                        indicators = calculate_all_indicators(data['stock_data'])
                        
                        # Create price chart
                        fig = make_subplots(rows=2, cols=1, shared_xaxes=True, 
                                            vertical_spacing=0.03, 
                                            row_heights=[0.7, 0.3],
                                            subplot_titles=(f"{symbol} Price", "Volume"))
                        
                        # Add price candlestick
                        fig.add_trace(
                            go.Candlestick(
                                x=data['stock_data'].index,
                                open=data['stock_data']['Open'],
                                high=data['stock_data']['High'],
                                low=data['stock_data']['Low'],
                                close=data['stock_data']['Close'],
                                name="Price"
                            ),
                            row=1, col=1
                        )
                        
                        # Add MA lines if available
                        if 'SMA 50' in indicators and indicators['SMA 50'] is not None:
                            # Make sure index dates match the stock data
                            valid_data = indicators['SMA 50'].dropna()
                            if not valid_data.empty:
                                fig.add_trace(
                                    go.Scatter(
                                        x=valid_data.index,
                                        y=valid_data.values,
                                        line=dict(color='blue', width=1.5),
                                        name="SMA 50"
                                    ),
                                    row=1, col=1
                                )
                        
                        if 'SMA 200' in indicators and indicators['SMA 200'] is not None:
                            # Make sure index dates match the stock data
                            valid_data = indicators['SMA 200'].dropna()
                            if not valid_data.empty:
                                fig.add_trace(
                                    go.Scatter(
                                        x=valid_data.index,
                                        y=valid_data.values,
                                        line=dict(color='red', width=1.5),
                                        name="SMA 200"
                                    ),
                                    row=1, col=1
                                )
                        
                        # Add volume bar chart
                        fig.add_trace(
                            go.Bar(
                                x=data['stock_data'].index,
                                y=data['stock_data']['Volume'],
                                marker_color='rgba(0, 150, 255, 0.6)',
                                name="Volume"
                            ),
                            row=2, col=1
                        )
                        
                        # Customize layout
                        fig.update_layout(
                            height=600,
                            title_text=f"{symbol} Stock Analysis",
                            xaxis_rangeslider_visible=False,
                            showlegend=True,
                            legend=dict(orientation="h", yanchor="bottom", y=1.02, xanchor="center", x=0.5)
                        )
                        
                        # Set y-axes titles
                        fig.update_yaxes(title_text="Price ($)", row=1, col=1)
                        fig.update_yaxes(title_text="Volume", row=2, col=1)
                        
                        # st.plotly_chart(fig, use_container_width=True)
                        
                    except Exception as e:
                        st.error(f"Error creating charts for {symbol}: {str(e)}")
                        import traceback
                        st.error(traceback.format_exc())


                    with col_portfolio:
                        st.write(f"📰 Latest News for {symbol}")
                        display_news_blocks(symbol)

                    # Display stock data in a tab
                    tabs = st.tabs(["Price Data", "Technical Analysis", "Risk Metrics", "Recommendation"])
                    

                    with tabs[0]:  # Price Data tab
                        st.write("### Price Data Summary")
                        
                        # Calculate proper trading days based on interval
                        if interval in ["1d", "1wk", "1mo"]:
                            # When using daily or longer intervals, each row is a trading day
                            trading_days = len(data['stock_data'])
                        else:
                            # For intraday data (minutes/hours), count unique dates
                            unique_dates = np.unique(data['stock_data'].index.date)
                            trading_days = len(unique_dates)
                        
                        # Calculate summary statistics for the entire period
                        try:
                            period_summary = {
                            'Period Start': data['stock_data'].index.min().strftime('%Y-%m-%d'),
                            'Period End': data['stock_data'].index.max().strftime('%Y-%m-%d'),
                            'Trading Days': trading_days,
                            'Open (First Day)': float(data['stock_data'].iloc[0]['Open'].iloc[0]),  
                            'Close (Last Day)': float(data['stock_data'].iloc[-1]['Close'].iloc[0]),  
                            'Period High': float(data['stock_data']['High'].max().iloc[0]),  
                            'Period Low': float(data['stock_data']['Low'].min().iloc[0]),  
                            'Average Price': float(data['stock_data']['Close'].mean().iloc[0]),  
                            'Total Volume': int(data['stock_data']['Volume'].sum().iloc[0]),  
                            'Price Change': float((data['stock_data'].iloc[-1]['Close'].iloc[0] - data['stock_data'].iloc[0]['Open'].iloc[0])),
                        }
                                        
                            # Calculate percentage change
                            period_summary['Price Change %'] = (period_summary['Price Change'] / period_summary['Open (First Day)']) * 100
                            
                            # Display summary in a visually appealing way
                            col1, col2 = st.columns(2)
                            
                            with col1:
                                st.metric("Period", f"{period_summary['Period Start']} to {period_summary['Period End']}")
                                st.metric("Trading Days", f"{period_summary['Trading Days']}")
                                st.metric("Open (First Day)", f"${period_summary['Open (First Day)']:.2f}")
                                st.metric("Close (Last Day)", f"${period_summary['Close (Last Day)']:.2f}")
                                st.metric("Total Volume", f"{period_summary['Total Volume']:,.0f}")
                            
                            with col2:
                                st.metric("Period High", f"${period_summary['Period High']:.2f}")
                                st.metric("Period Low", f"${period_summary['Period Low']:.2f}")
                                st.metric("Average Price", f"${period_summary['Average Price']:.2f}")
                                
                                # Display price change with colored indicators
                                delta_color = "normal"
                                if period_summary['Price Change'] > 0:
                                    delta_color = "off"  # Green for positive
                                elif period_summary['Price Change'] < 0:
                                    delta_color = "inverse"  # Red for negative
                                    
                                st.metric(
                                    "Price Change", 
                                    f"${period_summary['Price Change']:.2f}", 
                                    f"{period_summary['Price Change %']:.2f}%",
                                    delta_color="normal"
                                )
                            
                            # Create a summary DataFrame for display - fixing the formatting issue
                            summary_data = {
                                'Metric': ['Period Start', 'Period End', 'Trading Days', 'Open (First Day)', 
                                        'Close (Last Day)', 'Period High', 'Period Low', 
                                        'Average Price', 'Total Volume', 'Price Change', 'Price Change %'],
                                'Value': [
                                    period_summary['Period Start'],
                                    period_summary['Period End'],
                                    str(period_summary['Trading Days']),
                                    f"${period_summary['Open (First Day)']:.2f}",
                                    f"${period_summary['Close (Last Day)']:.2f}",
                                    f"${period_summary['Period High']:.2f}",
                                    f"${period_summary['Period Low']:.2f}",
                                    f"${period_summary['Average Price']:.2f}",
                                    f"{period_summary['Total Volume']:,.0f}",
                                    f"${period_summary['Price Change']:.2f}",
                                    f"{period_summary['Price Change %']:.2f}%"
                                ]
                            }
                            
                            summary_df = pd.DataFrame(summary_data)
                            
                            st.write("### Period Summary Statistics")
                            st.dataframe(summary_df, hide_index=True)
                            
                            # Show raw data in expandable section
                            with st.expander("Show Raw Price Data"):
                                st.write("#### Complete Period Data")
                                st.dataframe(data['stock_data'])
                                
                                st.write("#### Recent Price Data (Last 5 rows)")
                                st.dataframe(data['stock_data'].tail())
                        
                        except Exception as e:
                            st.error(f"Error calculating period summary: {str(e)}")
                            st.error(f"Error details: {type(e).__name__}")
                            import traceback
                            st.error(traceback.format_exc())
                        
                        # Update the Price Overview section to use period data instead of just latest data
                        st.write("### Latest Price Overview")
                        col1, col2, col3, col4 = st.columns(4)
                        with col1:
                            if 'Period High' in period_summary and isinstance(period_summary['Period High'], (int, float)):
                                st.metric("Period High", f"${period_summary['Period High']:.2f}")
                            else:
                                st.metric("Period High", "N/A")
                        with col2:
                            if 'Period Low' in period_summary and isinstance(period_summary['Period Low'], (int, float)):
                                st.metric("Period Low", f"${period_summary['Period Low']:.2f}")
                            else:
                                st.metric("Period Low", "N/A")
                        with col3:
                            if 'Average Price' in period_summary and isinstance(period_summary['Average Price'], (int, float)):
                                st.metric("Period Average", f"${period_summary['Average Price']:.2f}")
                            else:
                                st.metric("Period Average", "N/A")
                        with col4:
                            if 'real_time_price' in data and data['real_time_price'] is not None and isinstance(data['real_time_price'], (int, float)):
                                st.metric("Latest Price", f"${data['real_time_price']:.2f}")
                            else:
                                st.metric("Latest Price", "N/A")
                    
                    # Technical Analysis tab - fixed the blank indicators issue
                    with tabs[1]:
                        st.write("### Technical Indicators")
                        
                        # Make sure we have indicators
                        if not indicators:
                            with st.spinner(f"Calculating technical indicators for {symbol}..."):
                                indicators = calculate_all_indicators(data['stock_data'])
                        
                        # Set up columns
                        col1, col2 = st.columns(2)
                        
                        # RSI
                        with col1:
                            st.write("#### Momentum Indicators")
                            if 'RSI' in indicators and indicators['RSI'] is not None and not (hasattr(indicators['RSI'], 'empty') and indicators['RSI'].empty):
                                try:
                                    # Get latest non-NaN RSI value
                                    rsi_series = indicators['RSI'].dropna()
                                    if not rsi_series.empty:
                                        rsi_value = rsi_series.iloc[-1]
                                        if isinstance(rsi_value, (int, float)):
                                            st.metric("RSI (14)", f"{rsi_value:.2f}")
                                            
                                            # Color-coded RSI
                                            if rsi_value < 30:
                                                st.success("RSI indicates oversold conditions (buying opportunity)")
                                            elif rsi_value > 70:
                                                st.warning("RSI indicates overbought conditions (selling opportunity)")
                                            else:
                                                st.info("RSI is in neutral territory")
                                    else:
                                        st.error("RSI calculation returned empty data")
                                except Exception as e:
                                    st.error(f"Error displaying RSI: {str(e)}")
                            else:
                                st.error("RSI data not available")
                        
                        # Moving Averages
                        with col2:
                            st.write("#### Moving Averages")
                            sma_values = []
                            
                            if 'SMA 50' in indicators and indicators['SMA 50'] is not None and not (hasattr(indicators['SMA 50'], 'empty') and indicators['SMA 50'].empty):
                                try:
                                    sma_series = indicators['SMA 50'].dropna()
                                    if not sma_series.empty:
                                        sma_value = sma_series.iloc[-1]
                                        if isinstance(sma_value, (int, float)):
                                            st.metric("SMA 50", f"${sma_value:.2f}")
                                            sma_values.append(sma_value)
                                except Exception as e:
                                    st.error(f"Error displaying SMA 50: {str(e)}")
                            
                            if 'SMA 200' in indicators and indicators['SMA 200'] is not None and not (hasattr(indicators['SMA 200'], 'empty') and indicators['SMA 200'].empty):
                                try:
                                    sma_200_series = indicators['SMA 200'].dropna()
                                    if not sma_200_series.empty:
                                        sma_200_value = sma_200_series.iloc[-1]
                                        if isinstance(sma_200_value, (int, float)):
                                            st.metric("SMA 200", f"${sma_200_value:.2f}")
                                            sma_values.append(sma_200_value)
                                except Exception as e:
                                    st.error(f"Error displaying SMA 200: {str(e)}")
                            
                            if 'EMA 50' in indicators and indicators['EMA 50'] is not None and not (hasattr(indicators['EMA 50'], 'empty') and indicators['EMA 50'].empty):
                                try:
                                    ema_series = indicators['EMA 50'].dropna()
                                    if not ema_series.empty:
                                        ema_value = ema_series.iloc[-1]
                                        if isinstance(ema_value, (int, float)):
                                            st.metric("EMA 50", f"${ema_value:.2f}")
                                except Exception as e:
                                    st.error(f"Error displaying EMA 50: {str(e)}")
                            
                            # Check for golden/death cross
                            if len(sma_values) == 2:
                                if sma_values[0] > sma_values[1]:  # SMA 50 > SMA 200
                                    st.success("Golden Cross: Bullish signal (SMA 50 > SMA 200)")
                                elif sma_values[0] < sma_values[1]:  # SMA 50 < SMA 200
                                    st.warning("Death Cross: Bearish signal (SMA 50 < SMA 200)")
                        
                        # MACD
                        st.write("#### Trend Indicators")
                        if 'MACD' in indicators and indicators['MACD'] is not None and not (hasattr(indicators['MACD'], 'empty') and indicators['MACD'].empty):
                            try:
                                macd_df = indicators['MACD']
                                
                                # Check for different column naming conventions
                                macd_col = None
                                signal_col = None
                                
                                for col in macd_df.columns:
                                    if 'MACD_' in col or col == 'MACD':
                                        macd_col = col
                                    elif 'MACDs_' in col or col == 'MACDs':
                                        signal_col = col
                                
                                if macd_col and signal_col:
                                    # Get latest non-NaN values
                                    last_idx = macd_df.apply(pd.Series.last_valid_index)
                                    if last_idx[macd_col] and last_idx[signal_col]:
                                        macd_value = macd_df[macd_col].loc[last_idx[macd_col]]
                                        signal_value = macd_df[signal_col].loc[last_idx[signal_col]]
                                        
                                        if isinstance(macd_value, (int, float)) and isinstance(signal_value, (int, float)):
                                            col1, col2 = st.columns(2)
                                            with col1:
                                                st.metric("MACD", f"{macd_value:.4f}")
                                            with col2:
                                                st.metric("Signal", f"{signal_value:.4f}")
                                            
                                            if macd_value > signal_value:
                                                st.success("MACD is above Signal Line (bullish)")
                                            else:
                                                st.warning("MACD is below Signal Line (bearish)")
                                    else:
                                        st.error("MACD calculation returned incomplete data")
                                else:
                                    st.error("MACD components not properly identified")
                            except Exception as e:
                                st.error(f"Error displaying MACD: {str(e)}")
                        else:
                            st.error("MACD data not available")
                        
                        # Bollinger Bands
                        st.write("#### Volatility Indicators")
                        if 'Bollinger Bands' in indicators and indicators['Bollinger Bands'] is not None and not (hasattr(indicators['Bollinger Bands'], 'empty') and indicators['Bollinger Bands'].empty):
                            try:
                                bb_df = indicators['Bollinger Bands']
                                
                                # Check for BB column patterns
                                upper_col = next((col for col in bb_df.columns if 'BBU_' in col or col == 'BBU'), None)
                                lower_col = next((col for col in bb_df.columns if 'BBL_' in col or col == 'BBL'), None)
                                middle_col = next((col for col in bb_df.columns if 'BBM_' in col or col == 'BBM'), None)
                                
                                if upper_col and lower_col:
                                    # Get latest non-NaN values
                                    last_idx = bb_df.apply(pd.Series.last_valid_index)
                                    
                                    if last_idx[upper_col] and last_idx[lower_col]:
                                        upper_band = bb_df[upper_col].loc[last_idx[upper_col]]
                                        lower_band = bb_df[lower_col].loc[last_idx[lower_col]]
                                        
                                        if isinstance(upper_band, (int, float)) and isinstance(lower_band, (int, float)):
                                            col1, col2 = st.columns(2)
                                            with col1:
                                                st.metric("Upper Band", f"${upper_band:.2f}")
                                            with col2:
                                                st.metric("Lower Band", f"${lower_band:.2f}")
                                            
                                            # Get current price for comparison
                                            current_price = data['stock_data']['Close'].iloc[-1]
                                            
                                            if current_price > upper_band:
                                                st.warning("Price above upper Bollinger Band (potentially overbought)")
                                            elif current_price < lower_band:
                                                st.success("Price below lower Bollinger Band (potentially oversold)")
                                            else:
                                                st.info("Price within Bollinger Bands (normal volatility)")
                                    else:
                                        st.error("Bollinger Bands calculation returned incomplete data")
                                else:
                                    st.error("Bollinger Bands components not properly identified")
                            except Exception as e:
                                st.error(f"Error displaying Bollinger Bands: {str(e)}")
                        else:
                            st.error("Bollinger Bands data not available")
                    
                    # Risk Management Metrics
                    with tabs[2]:
                        st.write("### Risk Management")
                        
                        try:
                            # Calculate risk metrics
                            risk_metrics = risk_management(data['stock_data'], account_balance=10000)
                            
                            # Display metrics in a more visual way
                            col1, col2 = st.columns(2)
                            with col1:
                                volatility = risk_metrics.get('volatility')
                                max_drawdown = risk_metrics.get('max_drawdown')
                                if volatility is not None and isinstance(volatility, (int, float)):
                                    st.metric("Volatility (Annual)", f"{volatility:.2%}")
                                    
                                    # Add volatility interpretation
                                    if volatility < 0.15:
                                        st.info("Low volatility - potentially lower risk")
                                    elif volatility > 0.30:
                                        st.warning("High volatility - potentially higher risk")
                                else:
                                    st.metric("Volatility (Annual)", "N/A")
                                    
                                if max_drawdown is not None and isinstance(max_drawdown, (int, float)):
                                    st.metric("Maximum Drawdown", f"{max_drawdown:.2%}")
                                    
                                    # Add drawdown interpretation
                                    if max_drawdown < -0.2:
                                        st.warning("Significant drawdown detected - proceed with caution")
                                else:
                                    st.metric("Maximum Drawdown", "N/A")
                            
                            with col2:
                                var = risk_metrics.get('VaR')
                                position_size = risk_metrics.get('position_size')
                                if var is not None and isinstance(var, (int, float)):
                                    st.metric("Value at Risk (95%)", f"${var:.2f}")
                                    st.info("Maximum expected loss at 95% confidence level")
                                else:
                                    st.metric("Value at Risk (95%)", "N/A")
                                    
                                if position_size is not None and isinstance(position_size, (int, float)):
                                    st.metric("Recommended Position Size", f"{int(position_size)} shares")
                                    
                                    # Add current price for reference
                                    if 'real_time_price' in data and data['real_time_price'] is not None:
                                        investment_amount = int(position_size) * data['real_time_price']
                                        st.info(f"Approximate investment: ${investment_amount:.2f}")
                                else:
                                    st.metric("Recommended Position Size", "N/A")
                            
                            # Add risk metrics to indicators for recommendation
                            indicators.update(risk_metrics)
                            
                        except Exception as e:
                            st.error(f"Risk management calculations failed for {symbol}: {str(e)}")
                    
                    # Generate and display recommendation
                    with tabs[3]:
                        
                        st.write("### Trading Recommendation")
                        
                        try:
                            # Generate recommendation based on indicators, risk, and AI analysis
                            # Pass in the symbol and price data for OpenAI enhancement
                            price_data = data.get('historical_data') if 'historical_data' in data else None
                            recommendation_result = generate_recommendation(indicators, symbol, price_data)
                            recommendation = recommendation_result.get('action', 'Hold')
                            
                            # Display recommendation with visual cue
                            if recommendation == "Buy":
                                st.success(f"**Recommendation: BUY {symbol}**")
                            elif recommendation == "Sell":
                                st.warning(f"**Recommendation: SELL {symbol}**")
                            else:
                                st.info(f"**Recommendation: HOLD {symbol}**")
                            
                            # Display confidence score if available
                            if 'confidence_score' in recommendation_result and recommendation_result['confidence_score'] is not None:
                                confidence = recommendation_result['confidence_score']
                                st.write(f"**Confidence Score:** {confidence:.2f}")
                                # Visual confidence meter
                                st.progress(confidence)
                            
                            # Technical analysis reasoning
                            st.write("#### Technical Analysis:")
                            tech_reasons = recommendation_result.get('technical_analysis', recommendation_result.get('reasons', ['No technical analysis provided']))
                            for reason in tech_reasons:
                                st.write(f"- {reason}")
                            
                            # AI insights section
                            if 'ai_insights' in recommendation_result:
                                st.write("#### AI Insights:")
                                ai_insights = recommendation_result['ai_insights']
                                for insight in ai_insights:
                                    st.write(f"- {insight}")
                            
                            
                            
                        except Exception as e:
                            st.error(f"Error generating recommendation for {symbol}: {str(e)}")
                    
                    # Add a separator between stocks
                    st.markdown("---")

        except Exception as e:
            st.error(f"An error occurred during analysis: {str(e)}")

# Portfolio panel on the right side
with col_portfolio:
    st.sidebar.title("📈 Portfolio")
    
    # Update portfolio values
    total_value = update_portfolio_values()
    
    # Display total portfolio value
    st.sidebar.metric("Total Portfolio Value", f"${total_value:.2f}")
    
    # Display individual stocks in portfolio
    st.sidebar.markdown("### Holdings")
    
    for symbol, details in st.session_state.portfolio.items():
        if details['shares'] > 0:  # Only show stocks with shares
            with st.sidebar.expander(f"{symbol} - {details['shares']} shares"):
                col1, col2 = st.columns(2)
                with col1:
                    st.write(f"Avg Price: ${details['avg_price']:.2f}")
                with col2:
                    if 'current_price' in details and details['current_price'] > 0:
                        st.write(f"Current: ${details['current_price']:.2f}")
                
                # Show profit/loss
                if 'profit_loss' in details:
                    profit_text = f"P/L: ${details['profit_loss']:.2f} ({details['profit_loss_pct']:.2f}%)"
                    if details['profit_loss'] > 0:
                        st.success(profit_text)
                    elif details['profit_loss'] < 0:
                        st.error(profit_text)
                    else:
                        st.info(profit_text)
                
                # Value
                st.write(f"Value: ${details['value']:.2f}")
    
    <|MERGE_RESOLUTION|>--- conflicted
+++ resolved
@@ -29,10 +29,6 @@
         'GOOG': {'shares': 3, 'avg_price': 145.75, 'value': 0}
     }
 
-<<<<<<< HEAD
-=======
-
->>>>>>> 55e19395
 
 # Define portfolio management functions
 def update_portfolio_values():
